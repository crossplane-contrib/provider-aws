--- conflicted
+++ resolved
@@ -781,8 +781,6 @@
 			},
 			want: true,
 		},
-<<<<<<< HEAD
-=======
 		{
 			name: "NeedsUpdateNumCacheClusters",
 			kube: replicationGroup.Spec.ForProvider,
@@ -796,7 +794,6 @@
 			ccList: []elasticachetypes.CacheCluster{},
 			want:   true,
 		},
->>>>>>> ad09abaa
 	}
 
 	for _, tc := range cases {
@@ -1442,8 +1439,6 @@
 			}
 		})
 	}
-<<<<<<< HEAD
-=======
 }
 
 func TestReplicationGroupNumCacheClustersNeedsUpdate(t *testing.T) {
@@ -1508,5 +1503,4 @@
 		})
 	}
 
->>>>>>> ad09abaa
 }