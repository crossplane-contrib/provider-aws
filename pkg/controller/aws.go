/*
Copyright 2019 The Crossplane Authors.

Licensed under the Apache License, Version 2.0 (the "License");
you may not use this file except in compliance with the License.
You may obtain a copy of the License at

    http://www.apache.org/licenses/LICENSE-2.0

Unless required by applicable law or agreed to in writing, software
distributed under the License is distributed on an "AS IS" BASIS,
WITHOUT WARRANTIES OR CONDITIONS OF ANY KIND, either express or implied.
See the License for the specific language governing permissions and
limitations under the License.
*/

package controller

import (
	"k8s.io/client-go/util/workqueue"
	ctrl "sigs.k8s.io/controller-runtime"

	"github.com/crossplane/crossplane-runtime/pkg/logging"

	"github.com/crossplane/provider-aws/pkg/controller/acm"
	"github.com/crossplane/provider-aws/pkg/controller/acmpca/certificateauthority"
	"github.com/crossplane/provider-aws/pkg/controller/acmpca/certificateauthoritypermission"
	"github.com/crossplane/provider-aws/pkg/controller/apigatewayv2/api"
	"github.com/crossplane/provider-aws/pkg/controller/apigatewayv2/apimapping"
	"github.com/crossplane/provider-aws/pkg/controller/apigatewayv2/authorizer"
	"github.com/crossplane/provider-aws/pkg/controller/apigatewayv2/deployment"
	"github.com/crossplane/provider-aws/pkg/controller/apigatewayv2/domainname"
	"github.com/crossplane/provider-aws/pkg/controller/apigatewayv2/integration"
	"github.com/crossplane/provider-aws/pkg/controller/apigatewayv2/integrationresponse"
	"github.com/crossplane/provider-aws/pkg/controller/apigatewayv2/model"
	"github.com/crossplane/provider-aws/pkg/controller/apigatewayv2/route"
	"github.com/crossplane/provider-aws/pkg/controller/apigatewayv2/routeresponse"
	"github.com/crossplane/provider-aws/pkg/controller/apigatewayv2/stage"
	"github.com/crossplane/provider-aws/pkg/controller/apigatewayv2/vpclink"
	"github.com/crossplane/provider-aws/pkg/controller/cache"
	"github.com/crossplane/provider-aws/pkg/controller/cache/cachesubnetgroup"
	"github.com/crossplane/provider-aws/pkg/controller/cache/cluster"
	"github.com/crossplane/provider-aws/pkg/controller/cloudfront/distribution"
	"github.com/crossplane/provider-aws/pkg/controller/config"
	"github.com/crossplane/provider-aws/pkg/controller/database"
	"github.com/crossplane/provider-aws/pkg/controller/database/dbsubnetgroup"
	"github.com/crossplane/provider-aws/pkg/controller/dynamodb/backup"
	"github.com/crossplane/provider-aws/pkg/controller/dynamodb/globaltable"
	"github.com/crossplane/provider-aws/pkg/controller/dynamodb/table"
	"github.com/crossplane/provider-aws/pkg/controller/ec2/address"
	"github.com/crossplane/provider-aws/pkg/controller/ec2/internetgateway"
	"github.com/crossplane/provider-aws/pkg/controller/ec2/natgateway"
	"github.com/crossplane/provider-aws/pkg/controller/ec2/routetable"
	"github.com/crossplane/provider-aws/pkg/controller/ec2/securitygroup"
	"github.com/crossplane/provider-aws/pkg/controller/ec2/subnet"
	"github.com/crossplane/provider-aws/pkg/controller/ec2/vpc"
	"github.com/crossplane/provider-aws/pkg/controller/ec2/vpccidrblock"
	"github.com/crossplane/provider-aws/pkg/controller/ec2/vpcpeeringconnection"
	"github.com/crossplane/provider-aws/pkg/controller/ecr/repository"
	"github.com/crossplane/provider-aws/pkg/controller/ecr/repositorypolicy"
	"github.com/crossplane/provider-aws/pkg/controller/efs/filesystem"
	"github.com/crossplane/provider-aws/pkg/controller/eks"
	"github.com/crossplane/provider-aws/pkg/controller/eks/fargateprofile"
	"github.com/crossplane/provider-aws/pkg/controller/eks/nodegroup"
	"github.com/crossplane/provider-aws/pkg/controller/elasticloadbalancing/elb"
	"github.com/crossplane/provider-aws/pkg/controller/elasticloadbalancing/elbattachment"
	"github.com/crossplane/provider-aws/pkg/controller/identity/iamaccesskey"
	"github.com/crossplane/provider-aws/pkg/controller/identity/iamgroup"
	"github.com/crossplane/provider-aws/pkg/controller/identity/iamgrouppolicyattachment"
	"github.com/crossplane/provider-aws/pkg/controller/identity/iamgroupusermembership"
	"github.com/crossplane/provider-aws/pkg/controller/identity/iampolicy"
	"github.com/crossplane/provider-aws/pkg/controller/identity/iamrole"
	"github.com/crossplane/provider-aws/pkg/controller/identity/iamrolepolicyattachment"
	"github.com/crossplane/provider-aws/pkg/controller/identity/iamuser"
	"github.com/crossplane/provider-aws/pkg/controller/identity/iamuserpolicyattachment"
	"github.com/crossplane/provider-aws/pkg/controller/identity/openidconnectprovider"
	"github.com/crossplane/provider-aws/pkg/controller/kms/key"
	"github.com/crossplane/provider-aws/pkg/controller/lambda/function"
	"github.com/crossplane/provider-aws/pkg/controller/notification/snssubscription"
	"github.com/crossplane/provider-aws/pkg/controller/notification/snstopic"
	"github.com/crossplane/provider-aws/pkg/controller/rds/dbcluster"
	"github.com/crossplane/provider-aws/pkg/controller/rds/dbparametergroup"
	"github.com/crossplane/provider-aws/pkg/controller/rds/globalcluster"
	"github.com/crossplane/provider-aws/pkg/controller/redshift"
	"github.com/crossplane/provider-aws/pkg/controller/route53/hostedzone"
	"github.com/crossplane/provider-aws/pkg/controller/route53/resourcerecordset"
	"github.com/crossplane/provider-aws/pkg/controller/s3"
	"github.com/crossplane/provider-aws/pkg/controller/s3/bucketpolicy"
	"github.com/crossplane/provider-aws/pkg/controller/secretsmanager/secret"
	"github.com/crossplane/provider-aws/pkg/controller/servicediscovery/httpnamespace"
	"github.com/crossplane/provider-aws/pkg/controller/servicediscovery/privatednsnamespace"
	"github.com/crossplane/provider-aws/pkg/controller/servicediscovery/publicdnsnamespace"
	"github.com/crossplane/provider-aws/pkg/controller/sfn/activity"
	"github.com/crossplane/provider-aws/pkg/controller/sfn/statemachine"
	"github.com/crossplane/provider-aws/pkg/controller/sqs/queue"
)

// Setup creates all AWS controllers with the supplied logger and adds them to
// the supplied manager.
func Setup(mgr ctrl.Manager, l logging.Logger, rl workqueue.RateLimiter) error {
	for _, setup := range []func(ctrl.Manager, logging.Logger, workqueue.RateLimiter) error{
		config.Setup,
		cache.SetupReplicationGroup,
		cachesubnetgroup.SetupCacheSubnetGroup,
		cluster.SetupCacheCluster,
		database.SetupRDSInstance,
		eks.SetupCluster,
		elb.SetupELB,
		elbattachment.SetupELBAttachment,
		nodegroup.SetupNodeGroup,
		s3.SetupBucket,
		bucketpolicy.SetupBucketPolicy,
		iamaccesskey.SetupIAMAccessKey,
		iamuser.SetupIAMUser,
		iamgroup.SetupIAMGroup,
		iampolicy.SetupIAMPolicy,
		iamrole.SetupIAMRole,
		iamgroupusermembership.SetupIAMGroupUserMembership,
		iamuserpolicyattachment.SetupIAMUserPolicyAttachment,
		iamgrouppolicyattachment.SetupIAMGroupPolicyAttachment,
		iamrolepolicyattachment.SetupIAMRolePolicyAttachment,
		vpc.SetupVPC,
		subnet.SetupSubnet,
		securitygroup.SetupSecurityGroup,
		internetgateway.SetupInternetGateway,
		natgateway.SetupNatGateway,
		routetable.SetupRouteTable,
		dbsubnetgroup.SetupDBSubnetGroup,
		certificateauthority.SetupCertificateAuthority,
		certificateauthoritypermission.SetupCertificateAuthorityPermission,
		acm.SetupCertificate,
		resourcerecordset.SetupResourceRecordSet,
		hostedzone.SetupHostedZone,
		secret.SetupSecret,
		snstopic.SetupSNSTopic,
		snssubscription.SetupSubscription,
		queue.SetupQueue,
		redshift.SetupCluster,
		address.SetupAddress,
		repository.SetupRepository,
		repositorypolicy.SetupRepositoryPolicy,
		api.SetupAPI,
		stage.SetupStage,
		route.SetupRoute,
		authorizer.SetupAuthorizer,
		integration.SetupIntegration,
		deployment.SetupDeployment,
		domainname.SetupDomainName,
		integrationresponse.SetupIntegrationResponse,
		model.SetupModel,
		apimapping.SetupAPIMapping,
		routeresponse.SetupRouteResponse,
		vpclink.SetupVPCLink,
		fargateprofile.SetupFargateProfile,
		activity.SetupActivity,
		statemachine.SetupStateMachine,
		table.SetupTable,
		backup.SetupBackup,
		globaltable.SetupGlobalTable,
		key.SetupKey,
		filesystem.SetupFileSystem,
		dbcluster.SetupDBCluster,
		dbparametergroup.SetupDBParameterGroup,
		globalcluster.SetupGlobalCluster,
		vpccidrblock.SetupVPCCIDRBlock,
		privatednsnamespace.SetupPrivateDNSNamespace,
		publicdnsnamespace.SetupPublicDNSNamespace,
		httpnamespace.SetupHTTPNamespace,
		function.SetupFunction,
		openidconnectprovider.SetupOpenIDConnectProvider,
<<<<<<< HEAD
		vpcpeeringconnection.SetupVPCPeeringConnection,
=======
		distribution.SetupDistribution,
>>>>>>> a9ffda93
	} {
		if err := setup(mgr, l, rl); err != nil {
			return err
		}
	}

	return nil
}<|MERGE_RESOLUTION|>--- conflicted
+++ resolved
@@ -168,11 +168,8 @@
 		httpnamespace.SetupHTTPNamespace,
 		function.SetupFunction,
 		openidconnectprovider.SetupOpenIDConnectProvider,
-<<<<<<< HEAD
 		vpcpeeringconnection.SetupVPCPeeringConnection,
-=======
 		distribution.SetupDistribution,
->>>>>>> a9ffda93
 	} {
 		if err := setup(mgr, l, rl); err != nil {
 			return err
