/*
Copyright 2019 The Crossplane Authors.

Licensed under the Apache License, Version 2.0 (the "License");
you may not use this file except in compliance with the License.
You may obtain a copy of the License at

    http://www.apache.org/licenses/LICENSE-2.0

Unless required by applicable law or agreed to in writing, software
distributed under the License is distributed on an "AS IS" BASIS,
WITHOUT WARRANTIES OR CONDITIONS OF ANY KIND, either express or implied.
See the License for the specific language governing permissions and
limitations under the License.
*/

package cache

import (
	"context"
	"reflect"
	"sort"

	"github.com/aws/aws-sdk-go-v2/aws"
	awselasticache "github.com/aws/aws-sdk-go-v2/service/elasticache"
	awselasticachetypes "github.com/aws/aws-sdk-go-v2/service/elasticache/types"
	"github.com/pkg/errors"
	ctrl "sigs.k8s.io/controller-runtime"
	"sigs.k8s.io/controller-runtime/pkg/client"

	xpv1 "github.com/crossplane/crossplane-runtime/apis/common/v1"
	"github.com/crossplane/crossplane-runtime/pkg/connection"
	"github.com/crossplane/crossplane-runtime/pkg/controller"
	"github.com/crossplane/crossplane-runtime/pkg/event"
	"github.com/crossplane/crossplane-runtime/pkg/meta"
	"github.com/crossplane/crossplane-runtime/pkg/password"
	"github.com/crossplane/crossplane-runtime/pkg/reconciler/managed"
	"github.com/crossplane/crossplane-runtime/pkg/resource"

	"github.com/crossplane/provider-aws/apis/cache/v1beta1"
	"github.com/crossplane/provider-aws/apis/v1alpha1"
	awsclient "github.com/crossplane/provider-aws/pkg/clients"
	"github.com/crossplane/provider-aws/pkg/clients/elasticache"
	"github.com/crossplane/provider-aws/pkg/features"
)

// Error strings.
const (
<<<<<<< HEAD
	errUpdateReplicationGroupCR   = "cannot update ReplicationGroup Custom Resource"
	errGetCacheClusterList        = "cannot get cache cluster list"
	errNotReplicationGroup        = "managed resource is not an ElastiCache replication group"
	errDescribeReplicationGroup   = "cannot describe ElastiCache replication group"
	errGenerateAuthToken          = "cannot generate ElastiCache auth token"
	errCreateReplicationGroup     = "cannot create ElastiCache replication group"
	errModifyReplicationGroup     = "cannot modify ElastiCache replication group"
	errDeleteReplicationGroup     = "cannot delete ElastiCache replication group"
	errModifyReplicationGroupSC   = "cannot modify ElastiCache replication group shard configuration"
	errListReplicationGroupTags   = "cannot list ElastiCache replication group tags"
	errUpdateReplicationGroupTags = "cannot update ElastiCache replication group tags"
=======
	errUpdateReplicationGroupCR            = "cannot update ReplicationGroup Custom Resource"
	errGetCacheClusterList                 = "cannot get cache cluster list"
	errNotReplicationGroup                 = "managed resource is not an ElastiCache replication group"
	errDescribeReplicationGroup            = "cannot describe ElastiCache replication group"
	errGenerateAuthToken                   = "cannot generate ElastiCache auth token"
	errCreateReplicationGroup              = "cannot create ElastiCache replication group"
	errModifyReplicationGroup              = "cannot modify ElastiCache replication group"
	errDeleteReplicationGroup              = "cannot delete ElastiCache replication group"
	errModifyReplicationGroupSC            = "cannot modify ElastiCache replication group shard configuration"
	errListReplicationGroupTags            = "cannot list ElastiCache replication group tags"
	errUpdateReplicationGroupTags          = "cannot update ElastiCache replication group tags"
	errReplicationGroupCacheClusterMinimum = "at least 1 replica is required"
	errReplicationGroupCacheClusterMaximum = "maximum of 5 replicas are allowed"
>>>>>>> ad09abaa
)

// SetupReplicationGroup adds a controller that reconciles ReplicationGroups.
func SetupReplicationGroup(mgr ctrl.Manager, o controller.Options) error {
	name := managed.ControllerName(v1beta1.ReplicationGroupGroupKind)

	cps := []managed.ConnectionPublisher{managed.NewAPISecretPublisher(mgr.GetClient(), mgr.GetScheme())}
	if o.Features.Enabled(features.EnableAlphaExternalSecretStores) {
		cps = append(cps, connection.NewDetailsManager(mgr.GetClient(), v1alpha1.StoreConfigGroupVersionKind))
	}

	return ctrl.NewControllerManagedBy(mgr).
		Named(name).
		WithOptions(o.ForControllerRuntime()).
		For(&v1beta1.ReplicationGroup{}).
		Complete(managed.NewReconciler(mgr,
			resource.ManagedKind(v1beta1.ReplicationGroupGroupVersionKind),
			managed.WithExternalConnecter(&connector{kube: mgr.GetClient(), newClientFn: elasticache.NewClient}),
			managed.WithInitializers(managed.NewDefaultProviderConfig(mgr.GetClient()), managed.NewNameAsExternalName(mgr.GetClient()), &tagger{kube: mgr.GetClient()}),
			managed.WithReferenceResolver(managed.NewAPISimpleReferenceResolver(mgr.GetClient())),
			managed.WithPollInterval(o.PollInterval),
			managed.WithLogger(o.Logger.WithValues("controller", name)),
			managed.WithRecorder(event.NewAPIRecorder(mgr.GetEventRecorderFor(name))),
			managed.WithConnectionPublishers(cps...)))
}

type connector struct {
	kube        client.Client
	newClientFn func(config aws.Config) elasticache.Client
}

func (c *connector) Connect(ctx context.Context, mg resource.Managed) (managed.ExternalClient, error) {
	cr, ok := mg.(*v1beta1.ReplicationGroup)
	if !ok {
		return nil, errors.New(errNotReplicationGroup)
	}
	cfg, err := awsclient.GetConfig(ctx, c.kube, mg, aws.ToString(cr.Spec.ForProvider.Region))
	if err != nil {
		return nil, err
	}
	return &external{c.newClientFn(*cfg), c.kube}, nil
}

type external struct {
	client elasticache.Client
	kube   client.Client
}

func (e *external) Observe(ctx context.Context, mg resource.Managed) (managed.ExternalObservation, error) { // nolint:gocyclo
	cr, ok := mg.(*v1beta1.ReplicationGroup)
	if !ok {
		return managed.ExternalObservation{}, errors.New(errNotReplicationGroup)
	}

	rsp, err := e.client.DescribeReplicationGroups(ctx, elasticache.NewDescribeReplicationGroupsInput(meta.GetExternalName(cr)))
	if err != nil {
		return managed.ExternalObservation{ResourceExists: false}, awsclient.Wrap(resource.Ignore(elasticache.IsNotFound, err), errDescribeReplicationGroup)
	}
	// DescribeReplicationGroups can return one or many replication groups. We
	// ask for one group by name, so we should get either a single element list
	// or an error.
	rg := rsp.ReplicationGroups[0]
	ccList, err := getCacheClusterList(ctx, e.client, rg.MemberClusters)
	if err != nil {
		return managed.ExternalObservation{}, awsclient.Wrap(err, errGetCacheClusterList)
	}
	var oneCC awselasticachetypes.CacheCluster
	if len(ccList) > 0 {
		oneCC = ccList[0]
	}

	current := cr.Spec.ForProvider.DeepCopy()
	elasticache.LateInitialize(&cr.Spec.ForProvider, rg, oneCC)
	if !reflect.DeepEqual(current, &cr.Spec.ForProvider) {
		if err := e.kube.Update(ctx, cr); err != nil {
			return managed.ExternalObservation{}, errors.Wrap(err, errUpdateReplicationGroupCR)
		}
	}
	cr.Status.AtProvider = elasticache.GenerateObservation(rg)

	switch cr.Status.AtProvider.Status {
	case v1beta1.StatusAvailable:
		cr.Status.SetConditions(xpv1.Available())
	case v1beta1.StatusCreating:
		cr.Status.SetConditions(xpv1.Creating())
	case v1beta1.StatusDeleting:
		cr.Status.SetConditions(xpv1.Deleting())
	default:
		cr.Status.SetConditions(xpv1.Unavailable())
	}

	var tagsNeedUpdate bool
	if cr.Status.AtProvider.Status == v1beta1.StatusAvailable {
		tags, err := e.client.ListTagsForResource(ctx, elasticache.NewListTagsForResourceInput(rg.ARN))
		if err != nil {
			return managed.ExternalObservation{}, awsclient.Wrap(resource.Ignore(elasticache.IsNotFound, err), errListReplicationGroupTags)
		}
		tagsNeedUpdate = elasticache.ReplicationGroupTagsNeedsUpdate(cr.Spec.ForProvider.Tags, tags.TagList)
	}

	return managed.ExternalObservation{
		ResourceExists: true,
		ResourceUpToDate: !elasticache.ReplicationGroupNeedsUpdate(cr.Spec.ForProvider, rg, ccList) &&
			!elasticache.ReplicationGroupShardConfigurationNeedsUpdate(cr.Spec.ForProvider, rg) &&
			!tagsNeedUpdate,
		ConnectionDetails: elasticache.ConnectionEndpoint(rg),
	}, nil
}

func (e *external) Create(ctx context.Context, mg resource.Managed) (managed.ExternalCreation, error) {
	cr, ok := mg.(*v1beta1.ReplicationGroup)
	if !ok {
		return managed.ExternalCreation{}, errors.New(errNotReplicationGroup)
	}

	cr.Status.SetConditions(xpv1.Creating())
	// Our create request will fail if auth is enabled but transit encryption is
	// not. We don't check for the latter here because it's less surprising to
	// submit the request as the operator intended and let the reconcile fail
	// with an explanatory message from AWS explaining that transit encryption
	// is required.
	var token *string
	if aws.ToBool(cr.Spec.ForProvider.AuthEnabled) {
		t, err := password.Generate()
		if err != nil {
			return managed.ExternalCreation{}, awsclient.Wrap(err, errGenerateAuthToken)
		}
		token = &t
	}
	_, err := e.client.CreateReplicationGroup(ctx, elasticache.NewCreateReplicationGroupInput(cr.Spec.ForProvider, meta.GetExternalName(cr), token))
	if err != nil {
		return managed.ExternalCreation{}, awsclient.Wrap(resource.Ignore(elasticache.IsAlreadyExists, err), errCreateReplicationGroup)
	}
	if token != nil {
		return managed.ExternalCreation{
			ConnectionDetails: managed.ConnectionDetails{
				xpv1.ResourceCredentialsSecretPasswordKey: []byte(*token),
			},
		}, nil
	}
	return managed.ExternalCreation{}, nil
}

func (e *external) Update(ctx context.Context, mg resource.Managed) (managed.ExternalUpdate, error) { // nolint:gocyclo
	cr, ok := mg.(*v1beta1.ReplicationGroup)
	if !ok {
		return managed.ExternalUpdate{}, errors.New(errNotReplicationGroup)
	}
	// NOTE(muvaf): AWS API rejects modification requests if the state is not
	// `available`
	if cr.Status.AtProvider.Status != v1beta1.StatusAvailable {
		return managed.ExternalUpdate{}, nil
	}

	rsp, err := e.client.DescribeReplicationGroups(ctx, elasticache.NewDescribeReplicationGroupsInput(meta.GetExternalName(cr)))
	if err != nil {
		return managed.ExternalUpdate{}, awsclient.Wrap(err, errDescribeReplicationGroup)
	}
	rg := rsp.ReplicationGroups[0]

	if elasticache.ReplicationGroupShardConfigurationNeedsUpdate(cr.Spec.ForProvider, rg) {
		_, err = e.client.ModifyReplicationGroupShardConfiguration(ctx, elasticache.NewModifyReplicationGroupShardConfigurationInput(cr.Spec.ForProvider, meta.GetExternalName(cr), rg))
		if err != nil {
			return managed.ExternalUpdate{}, awsclient.Wrap(err, errModifyReplicationGroupSC)
		}
		// we can only do one change at a time, so we'll have to return early here
		return managed.ExternalUpdate{}, nil
	}

	ccList, err := getCacheClusterList(ctx, e.client, rg.MemberClusters)
	if err != nil {
		return managed.ExternalUpdate{}, awsclient.Wrap(err, errGetCacheClusterList)
	}

<<<<<<< HEAD
=======
	if elasticache.ReplicationGroupNumCacheClustersNeedsUpdate(cr.Spec.ForProvider, ccList) {
		err := e.updateReplicationGroupNumCacheClusters(ctx, meta.GetExternalName(cr), len(ccList), aws.ToInt(cr.Spec.ForProvider.NumCacheClusters))
		if err != nil {
			return managed.ExternalUpdate{}, awsclient.Wrap(err, errModifyReplicationGroup)
		}
		return managed.ExternalUpdate{}, nil
	}

>>>>>>> ad09abaa
	if elasticache.ReplicationGroupNeedsUpdate(cr.Spec.ForProvider, rg, ccList) {
		_, err = e.client.ModifyReplicationGroup(ctx, elasticache.NewModifyReplicationGroupInput(cr.Spec.ForProvider, meta.GetExternalName(cr)))
		if err != nil {
			return managed.ExternalUpdate{}, awsclient.Wrap(err, errModifyReplicationGroup)
		}
<<<<<<< HEAD
		// perform one update at a time
		return managed.ExternalUpdate{}, nil

	}

=======
		return managed.ExternalUpdate{}, nil

	}
>>>>>>> ad09abaa
	err = e.updateTags(ctx, cr.Spec.ForProvider.Tags, rg.ARN)
	return managed.ExternalUpdate{}, awsclient.Wrap(err, errUpdateReplicationGroupTags)
}

func (e *external) Delete(ctx context.Context, mg resource.Managed) error {
	cr, ok := mg.(*v1beta1.ReplicationGroup)
	if !ok {
		return errors.New(errNotReplicationGroup)
	}
	mg.SetConditions(xpv1.Deleting())
	if cr.Status.AtProvider.Status == v1beta1.StatusDeleting {
		return nil
	}
	_, err := e.client.DeleteReplicationGroup(ctx, elasticache.NewDeleteReplicationGroupInput(meta.GetExternalName(cr)))
	return awsclient.Wrap(resource.Ignore(elasticache.IsNotFound, err), errDeleteReplicationGroup)
}

func (e *external) updateTags(ctx context.Context, tags []v1beta1.Tag, arn *string) error {
	resp, err := e.client.ListTagsForResource(ctx, elasticache.NewListTagsForResourceInput(arn))
	if err != nil {
		return awsclient.Wrap(err, errListReplicationGroupTags)
	}
	add, remove := elasticache.DiffTags(tags, resp.TagList)
	if len(remove) != 0 {
		if _, err := e.client.RemoveTagsFromResource(ctx, &awselasticache.RemoveTagsFromResourceInput{ResourceName: arn, TagKeys: remove}); err != nil {
			return awsclient.Wrap(err, errUpdateReplicationGroupTags)
		}
	}
	if len(add) != 0 {
		addTags := []awselasticachetypes.Tag{}
		for k, v := range add {
			addTags = append(addTags, awselasticachetypes.Tag{Key: aws.String(k), Value: aws.String(v)})
		}
		if _, err := e.client.AddTagsToResource(ctx, &awselasticache.AddTagsToResourceInput{ResourceName: arn, Tags: addTags}); err != nil {
			return awsclient.Wrap(err, errUpdateReplicationGroupTags)
		}
	}
	return nil
}

type tagger struct {
	kube client.Client
}

func (t *tagger) Initialize(ctx context.Context, mg resource.Managed) error {
	cr, ok := mg.(*v1beta1.ReplicationGroup)
	if !ok {
		return errors.New(errNotReplicationGroup)
	}
	tagMap := map[string]string{}
	for _, t := range cr.Spec.ForProvider.Tags {
		tagMap[t.Key] = t.Value
	}
	for k, v := range resource.GetExternalTags(mg) {
		tagMap[k] = v
	}
	cr.Spec.ForProvider.Tags = make([]v1beta1.Tag, len(tagMap))
	i := 0
	for k, v := range tagMap {
		cr.Spec.ForProvider.Tags[i] = v1beta1.Tag{Key: k, Value: v}
		i++
	}
	sort.Slice(cr.Spec.ForProvider.Tags, func(i, j int) bool {
		return cr.Spec.ForProvider.Tags[i].Key < cr.Spec.ForProvider.Tags[j].Key
	})
	return errors.Wrap(t.kube.Update(ctx, cr), errUpdateReplicationGroupCR)
}

func getCacheClusterList(ctx context.Context, client awselasticache.DescribeCacheClustersAPIClient, idList []string) ([]awselasticachetypes.CacheCluster, error) {
	if len(idList) < 1 {
		return nil, nil
	}
	ccList := make([]awselasticachetypes.CacheCluster, len(idList))
	for i, cc := range idList {
		rsp, err := client.DescribeCacheClusters(ctx, elasticache.NewDescribeCacheClustersInput(cc))
		if err != nil {
			return nil, err
		}
		ccList[i] = rsp.CacheClusters[0]
	}
	return ccList, nil
}

// updateReplicationGroupNumCacheClusters updates the number of Cache Clusters in a replica group
func (e *external) updateReplicationGroupNumCacheClusters(ctx context.Context, replicaGroup string, existingClusterSize, desiredClusterSize int) error {
	// Cache clusters consist of 1 primary and 1-5 replicas.
	// The AWS API modifies the number of replicas
	newReplicaCount := desiredClusterSize - 1
	switch {
	case newReplicaCount < 1:
		return errors.New(errReplicationGroupCacheClusterMinimum)
	case newReplicaCount > 5:
		return errors.New(errReplicationGroupCacheClusterMaximum)
	case desiredClusterSize > existingClusterSize:
		input := elasticache.NewIncreaseReplicaCountInput(replicaGroup, awsclient.Int32(newReplicaCount))
		_, err := e.client.IncreaseReplicaCount(ctx, input)
		return err
	case desiredClusterSize < existingClusterSize:
		input := elasticache.NewDecreaseReplicaCountInput(replicaGroup, awsclient.Int32(newReplicaCount))
		_, err := e.client.DecreaseReplicaCount(ctx, input)
		return err
	default:
		return nil
	}
}<|MERGE_RESOLUTION|>--- conflicted
+++ resolved
@@ -46,19 +46,6 @@
 
 // Error strings.
 const (
-<<<<<<< HEAD
-	errUpdateReplicationGroupCR   = "cannot update ReplicationGroup Custom Resource"
-	errGetCacheClusterList        = "cannot get cache cluster list"
-	errNotReplicationGroup        = "managed resource is not an ElastiCache replication group"
-	errDescribeReplicationGroup   = "cannot describe ElastiCache replication group"
-	errGenerateAuthToken          = "cannot generate ElastiCache auth token"
-	errCreateReplicationGroup     = "cannot create ElastiCache replication group"
-	errModifyReplicationGroup     = "cannot modify ElastiCache replication group"
-	errDeleteReplicationGroup     = "cannot delete ElastiCache replication group"
-	errModifyReplicationGroupSC   = "cannot modify ElastiCache replication group shard configuration"
-	errListReplicationGroupTags   = "cannot list ElastiCache replication group tags"
-	errUpdateReplicationGroupTags = "cannot update ElastiCache replication group tags"
-=======
 	errUpdateReplicationGroupCR            = "cannot update ReplicationGroup Custom Resource"
 	errGetCacheClusterList                 = "cannot get cache cluster list"
 	errNotReplicationGroup                 = "managed resource is not an ElastiCache replication group"
@@ -72,7 +59,6 @@
 	errUpdateReplicationGroupTags          = "cannot update ElastiCache replication group tags"
 	errReplicationGroupCacheClusterMinimum = "at least 1 replica is required"
 	errReplicationGroupCacheClusterMaximum = "maximum of 5 replicas are allowed"
->>>>>>> ad09abaa
 )
 
 // SetupReplicationGroup adds a controller that reconciles ReplicationGroups.
@@ -247,8 +233,6 @@
 		return managed.ExternalUpdate{}, awsclient.Wrap(err, errGetCacheClusterList)
 	}
 
-<<<<<<< HEAD
-=======
 	if elasticache.ReplicationGroupNumCacheClustersNeedsUpdate(cr.Spec.ForProvider, ccList) {
 		err := e.updateReplicationGroupNumCacheClusters(ctx, meta.GetExternalName(cr), len(ccList), aws.ToInt(cr.Spec.ForProvider.NumCacheClusters))
 		if err != nil {
@@ -257,23 +241,14 @@
 		return managed.ExternalUpdate{}, nil
 	}
 
->>>>>>> ad09abaa
 	if elasticache.ReplicationGroupNeedsUpdate(cr.Spec.ForProvider, rg, ccList) {
 		_, err = e.client.ModifyReplicationGroup(ctx, elasticache.NewModifyReplicationGroupInput(cr.Spec.ForProvider, meta.GetExternalName(cr)))
 		if err != nil {
 			return managed.ExternalUpdate{}, awsclient.Wrap(err, errModifyReplicationGroup)
 		}
-<<<<<<< HEAD
-		// perform one update at a time
 		return managed.ExternalUpdate{}, nil
 
 	}
-
-=======
-		return managed.ExternalUpdate{}, nil
-
-	}
->>>>>>> ad09abaa
 	err = e.updateTags(ctx, cr.Spec.ForProvider.Tags, rg.ARN)
 	return managed.ExternalUpdate{}, awsclient.Wrap(err, errUpdateReplicationGroupTags)
 }
