--- conflicted
+++ resolved
@@ -113,13 +113,9 @@
     exceptions:
       errors:
         404:
-<<<<<<< HEAD
           code: InvalidLaunchTemplateName.NotFoundException
   LaunchTemplateVersion:
     exceptions:
       errors:
         404:
-          code: InvalidLaunchTemplateId.VersionNotFound
-=======
-          code: InvalidLaunchTemplateName.NotFoundException
->>>>>>> b800e0c1
+          code: InvalidLaunchTemplateId.VersionNotFound